--- conflicted
+++ resolved
@@ -1,15 +1,9 @@
 import argparse
 import json
-<<<<<<< HEAD
 import math
-=======
->>>>>>> 395081e5
 import time
 
-<<<<<<< HEAD
 from artnet import RGB, ArtNetController, DisplayProperties, Raster, Scene, load_scene
-=======
-from artnet import ArtNetController, Raster, load_scene
 
 # Try to use Rust-based control port for web monitoring
 try:
@@ -21,15 +15,10 @@
     CONTROL_PORT_AVAILABLE = False
     print("Control port not available - web monitoring disabled")
 
-# Configuration
-ARTNET_IP = "192.168.1.11"  # Replace with your controller's IP
-ARTNET_PORT = 6454  # Default ArtNet UDP port
+# Config (ARTNET IP & PORT are handled via sim_config updates and specified there)
 WEB_MONITOR_PORT = 8080  # Port for web monitoring interface
-
-# Universe and DMX settings
 UNIVERSE = 0  # Universe ID
 CHANNELS = 512  # Max DMX channels
->>>>>>> 395081e5
 
 
 class DisplayConfig:
@@ -39,7 +28,6 @@
         with open(config_path, "r") as f:
             config = json.load(f)
 
-<<<<<<< HEAD
         # Parse defaults
         self.default_ip = config["defaults"]["ip"]
         self.default_port = config["defaults"]["port"]
@@ -61,43 +49,31 @@
                 }
             )
 
-        # Parse orientation
-        self.orientation = config.get("orientation", ["X", "Y", "Z"])
-        self._validate_orientation()
-        self._compute_transform()
-
-    def _validate_orientation(self):
-        """Validate that orientation contains valid coordinate mappings."""
-        valid_coords = {"X", "Y", "Z", "-X", "-Y", "-Z"}
-        if len(self.orientation) != 3:
-            raise ValueError("Orientation must specify exactly 3 coordinates")
-        if not all(coord in valid_coords for coord in self.orientation):
-            raise ValueError(f"Invalid coordinate in orientation. Must be one of: {valid_coords}")
-        # Extract just the axis letters and check for uniqueness
-        axes = [coord[-1] for coord in self.orientation]
-        if len(set(axes)) != 3:
-            raise ValueError("Each coordinate axis must appear exactly once in orientation")
-
-    def _compute_transform(self):
-        """Compute the transformation matrix for coordinate mapping."""
-        self.transform = []
-        for coord in self.orientation:
-            axis = coord[-1]  # Get the axis (X, Y, or Z)
-            sign = -1 if coord.startswith("-") else 1
-            if axis == "X":
-                self.transform.append((0, sign))
-            elif axis == "Y":
-                self.transform.append((1, sign))
-            else:  # Z
-                self.transform.append((2, sign))
-
-    def transform_coordinates(self, x: int, y: int, z: int) -> Tuple[int, int, int]:
-        """Transform coordinates according to the orientation configuration."""
-        coords = [x, y, z]
-        result = [0, 0, 0]
-        for i, (axis, sign) in enumerate(self.transform):
-            result[i] = coords[axis] * sign
-        return tuple(result)
+        self.orientation = config.get("orientation", "xyz")
+
+        # Validate dimensions
+        if not all(d > 0 for d in [self.width, self.height, self.length]):
+            raise ValueError("Display dimensions must be positive integers")
+
+
+def create_controllers_from_config(config_path: str) -> dict:
+    """Create ArtNet controllers based on the configuration file."""
+    with open(config_path, "r") as f:
+        config = json.load(f)
+
+    controllers = {}
+    controller_mappings = []
+
+    # Extract controller mappings from config (using z_mapping field)
+    mappings = config.get("z_mapping", [])
+    for mapping in mappings:
+        ip = mapping["ip"]
+        port = mapping["port"]
+        if ip not in controllers:
+            controllers[ip] = ArtNetController(ip, port)
+        controller_mappings.append((controllers[ip], mapping))
+
+    return controllers, controller_mappings
 
 
 def create_default_scene():
@@ -124,55 +100,6 @@
                         raster.set_pix(x, y, z, RGB(red, green, blue))
 
     return WaveScene()
-=======
-        # Parse geometry field if present (format: "20x20x20")
-        if "geometry" in config:
-            geometry = config["geometry"]
-            if isinstance(geometry, str) and "x" in geometry:
-                parts = geometry.split("x")
-                if len(parts) == 3:
-                    self.width = int(parts[0])
-                    self.height = int(parts[1])
-                    self.length = int(parts[2])
-                else:
-                    raise ValueError(
-                        f"Invalid geometry format: {geometry}. Expected format like '20x20x20'"
-                    )
-            else:
-                raise ValueError(
-                    f"Invalid geometry format: {geometry}. Expected string like '20x20x20'"
-                )
-        else:
-            # Fallback to individual fields
-            self.width = config.get("width", 8)
-            self.height = config.get("height", 8)
-            self.length = config.get("length", 8)
-
-        self.orientation = config.get("orientation", "xyz")
-
-        # Validate dimensions
-        if not all(d > 0 for d in [self.width, self.height, self.length]):
-            raise ValueError("Display dimensions must be positive integers")
-
-
-def create_controllers_from_config(config_path: str) -> dict:
-    """Create ArtNet controllers based on the configuration file."""
-    with open(config_path, "r") as f:
-        config = json.load(f)
-
-    controllers = {}
-    controller_mappings = []
-
-    # Extract controller mappings from config (using z_mapping field)
-    mappings = config.get("z_mapping", [])
-    for mapping in mappings:
-        ip = mapping["ip"]
-        if ip not in controllers:
-            controllers[ip] = ArtNetController(ip, ARTNET_PORT)
-        controller_mappings.append((controllers[ip], mapping))
-
-    return controllers, controller_mappings
->>>>>>> 395081e5
 
 
 def main():
@@ -191,12 +118,26 @@
 
     args = parser.parse_args()
 
-    # 1. Load display configuration from JSON
+    # Load display configuration from JSON
     display_config = DisplayConfig(args.config)
     if not display_config.cubes:
         raise ValueError("Configuration must contain at least one cube.")
 
-    # 2. Calculate the total bounding box to create one large "world" raster
+    # Start control port manager for web monitoring if available
+    control_port_manager = None
+    if CONTROL_PORT_AVAILABLE:
+        try:
+            control_port_manager = create_control_port_from_config(
+                args.config, args.web_monitor_port
+            )
+            print(
+                f"🌐 Control port manager started with web monitoring on port {args.web_monitor_port}"
+            )
+        except Exception as e:
+            print(f"Warning: Failed to start control port manager: {e}")
+            print("Continuing without web monitoring...")
+
+    # Create raster with full geometry (including expanding across multiple cubes)
     all_x = [c["position"][0] for c in display_config.cubes]
     all_y = [c["position"][1] for c in display_config.cubes]
     all_z = [c["position"][2] for c in display_config.cubes]
@@ -211,7 +152,6 @@
     world_height = max_coord_y - min_coord[1]
     world_length = max_coord_z - min_coord[2]
 
-<<<<<<< HEAD
     # This is the single, large canvas that all scenes will draw on
     world_raster = Raster(world_width, world_height, world_length)
     world_raster.brightness = args.brightness
@@ -223,7 +163,7 @@
         length=world_length,
     )
 
-    # 3. Set up handlers for each physical display
+    # Set up handlers for each physical display
     physical_displays = []
     for cube_config in display_config.cubes:
         physical_displays.append(
@@ -236,55 +176,21 @@
             }
         )
 
-    # 4. Load the scene plugin
+    # Load and run the scene
     try:
         # Pass the world dimensions to the scene so it knows the size of its canvas
         scene = (
-            load_scene(args.scene, properties=display_props)
+            load_scene(
+                args.scene, properties=display_props, control_port_manager=control_port_manager
+            )
             if args.scene
             else create_default_scene()
         )
-    except (ImportError, ValueError) as e:
-        print(f"Error loading scene: {e}")
-        raise e
-
-    # 5. Start the main render loop
-    start_time = time.monotonic()
-    print("🚀 Starting ArtNet Transmission (Single Raster Mode)...")
-    print(f"World Raster Dimensions: {world_width}x{world_height}x{world_length}")
-    print(f"Managing {len(physical_displays)} physical cubes.")
-=======
-    # Start control port manager for web monitoring if available
-    control_port_manager = None
-    if CONTROL_PORT_AVAILABLE:
-        try:
-            control_port_manager = create_control_port_from_config(
-                args.config, args.web_monitor_port
-            )
-            print(
-                f"🌐 Control port manager started with web monitoring on port {args.web_monitor_port}"
-            )
-        except Exception as e:
-            print(f"Warning: Failed to start control port manager: {e}")
-            print("Continuing without web monitoring...")
-
-    # Create raster with full geometry
-    raster = Raster(
-        width=display_config.width,
-        height=display_config.height,
-        length=display_config.length,
-        orientation=display_config.orientation,
-    )
-    raster.brightness = args.brightness
-
-    # Load and run the scene
-    try:
-        # Parse the config file to pass to the scene
-        with open(args.config, "r") as f:
-            scene_config = json.load(f)
-        scene = load_scene(args.scene, scene_config, control_port_manager)
+
+        print("🚀 Starting ArtNet Transmission (Single Raster Mode)...")
         print(f"🎬 Playing scene: {args.scene}")
-        print(f"📐 Display: {display_config.width}x{display_config.height}x{display_config.length}")
+        print(f"🧊 Managing {len(physical_displays)} physical cubes.")
+        print(f"📐 World raster dimensions: {world_width}x{world_height}x{world_length}")
         print(f"💡 Brightness: {args.brightness}")
         print(f"🔗 Layer span: {args.layer_span}")
 
@@ -302,14 +208,12 @@
         print(f"🎛️  Found {len(controllers)} ArtNet controllers for LED output")
 
         # Main rendering and transmission loop
-        print("🎬 Starting main loop...")
+        print("🔁 Starting main loop...")
         start_time = time.time()
->>>>>>> 395081e5
 
         while True:
             current_time = time.time() - start_time
 
-<<<<<<< HEAD
             # A. SCENE RENDER: The active scene draws on the single large world_raster.
             scene.render(world_raster, current_time)
 
@@ -356,30 +260,9 @@
 
             time.sleep(1 / 30.0)  # Send updates at 30Hz
 
-    except KeyboardInterrupt:
-        print("\n🛑 Transmission stopped by user.")
-=======
-            # Update the scene (this updates the raster contents)
-            scene.render(raster, current_time)
-
-            # Send the raster data to controllers via ArtNet
-            for controller, mapping in controller_mappings:
-                # Extract z indices for this controller
-                z_indices = mapping.get("z_idx", [])
-                if z_indices:
-                    # Send DMX data for this controller's z layers
-                    controller.send_dmx(
-                        base_universe=mapping.get("universe", 0),
-                        raster=raster,
-                        channels_per_universe=510,
-                        universes_per_layer=3,
-                        channel_span=args.layer_span,
-                        z_indices=z_indices,
-                    )
-
-            # Small delay to control frame rate
-            time.sleep(1.0 / 30.0)  # 30 FPS
-
+    except (ImportError, ValueError) as e:
+        print(f"Error loading scene: {e}")
+        raise e
     except KeyboardInterrupt:
         print("\n🛑 Transmission stopped by user.")
     except Exception as e:
@@ -404,7 +287,6 @@
                 print("🌐 Control port manager stopped")
             except Exception as e:
                 print(f"Error stopping control port manager: {e}")
->>>>>>> 395081e5
 
 
 if __name__ == "__main__":
